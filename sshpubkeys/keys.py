--- conflicted
+++ resolved
@@ -397,12 +397,7 @@
             return self._process_ecdsa_sha(data)
         if self.key_type == b"ssh-ed25519":
             return self._process_ed25516(data)
-<<<<<<< HEAD
-        else:
-            raise NotImplementedError("Invalid key type: %s" % self.key_type.decode())
-=======
-        raise NotImplementedError("Invalid key type: %s" % self.key_type)
->>>>>>> e5a7d583
+        raise NotImplementedError("Invalid key type: %s" % self.key_type.decode())
 
     def parse(self, keydata=None):
         """Validates SSH public key.
